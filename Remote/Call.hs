{-# LANGUAGE TemplateHaskell #-}

-- | Provides Template Haskell-based tools
-- and syntactic sugar for dealing with closures
module Remote.Call (
         remotable,
         mkClosure,
         mkClosureRec,
        ) where

import Language.Haskell.TH
import Remote.Encoding (Payload,serialDecode,serialEncode,serialEncodePure)
import Control.Monad.Trans (liftIO)
import Control.Monad (liftM)
import Data.Maybe (isJust)
import Remote.Closure (Closure(..))
import Remote.Process (ProcessM)
<<<<<<< HEAD
import Remote.Reg (Lookup,putReg,RemoteCallMetaData)
import Remote.Task (TaskM,serialEncodeA,serialDecodeA)
=======
import Remote.Reg (putReg,RemoteCallMetaData)
import Remote.Task (remoteCallRectify,TaskM)

-- TODO this module is the result of months of tiny thoughtless changes and desperately needs a clean-up
>>>>>>> cef191c9

----------------------------------------------
-- * Compile-time metadata
----------------------------------------------

-- | A compile-time macro to expand a function name to its corresponding
-- closure name (if such a closure exists), suitable for use with
-- 'spawn', 'callRemote', etc
-- In general, using the syntax @$(mkClosure foo)@ is the same
-- as addressing the closure generator by name, that is,
-- @foo__closure@. In some cases you may need to use
-- 'mkClosureRec' instead.
mkClosure :: Name -> Q Exp
mkClosure n = do info <- reify n
                 case info of
                    VarI iname _ _ _ -> 
                        do let newn = mkName $ show iname ++ "__closure"
                           newinfo <- reify newn
                           case newinfo of
                              VarI newiname _ _ _ -> varE newiname
                              _ -> error $ "Unexpected type of closure symbol for "++show n
                    _ -> error $ "No closure corresponding to "++show n

-- | A variant of 'mkClosure' suitable for expanding closures
-- of functions declared in the same module, including that
-- of the function it's used in. The Rec stands for recursive.
-- If you get the @Something is not in scope at a reify@ message
-- when using mkClosure, try using this function instead.
-- Using this function also turns off the static
-- checks used by mkClosure, and therefore you are responsible
-- for making sure that you use 'remotable' with each function
-- that may be an argument of mkClosureRec
mkClosureRec :: Name -> Q Exp
mkClosureRec name =
 do e <- makeEnv
    inf <- reify name
    case inf of
       VarI aname atype _ _ -> 
          case nameModule aname of
             Just a -> case a == loc_module (eLoc e) of
                           False -> error "Can't use mkClosureRec across modules: use mkClosure instead"
                           True -> do (aat,aae) <- closureInfo e aname atype
                                      sigE (return aae) (return aat)
             _ -> error "mkClosureRec can't figure out module of symbol"
       _ -> error "mkClosureRec applied to something weird"


closureInfo :: Env -> Name -> Type -> Q (Type,Exp)
closureInfo e named typed = 
  do v <- theval
     return (thetype,v)
   where
     implFqn = loc_module (eLoc e) ++ "." ++ nameBase named ++ "__0__impl"
     (params, returns) = getReturns typed 0
     wrapit x = case isArrowType e x of
                    False -> AppT (eClosureT e) x
                    True -> wrapMonad e (eClosureT e) x
     thetype = putParams (params ++ [wrapit (putParams returns)])
     theval = lamE (map varP paramnames) (appE (appE [e|Closure|] (litE (stringL implFqn))) (appE [e|serialEncodePure|] (tupE (map varE paramnames))))
     paramnames = map (\x -> mkName $ 'a' : show x) [1..(length params)]

closureDecs :: Env -> Name -> Type -> Q [Dec]
closureDecs e n t =
  do (nt,ne) <- closureInfo e n t
     sequence [sigD closureName (return nt),
               funD closureName [clause [] (normalB $ return ne) []]]
  where closureName = mkName $ nameBase n ++ "__closure"

     
data Env = Env
  { eProcessM :: Type
  , eIO :: Type
  , eTaskM :: Type
  , ePayload :: Type
  , eLoc :: Loc
  , eLiftIO :: Exp
  , eReturn :: Exp
  , eClosure :: Exp
  , eClosureT :: Type
  }

makeEnv :: Q Env
makeEnv = 
  do eProcessM <- [t| ProcessM |]
     eIO <- [t| IO |]
     eTaskM <- [t| TaskM |]
     eLoc <- location
     ePayload <- [t| Payload |]
     eLiftIO <- [e|liftIO|]
     eReturn <- [e|return|]
     eClosure <- [e|Closure|]
     eClosureT <- [t|Closure|]
     return Env {
                  eProcessM=eProcessM,
                  eIO = eIO,
                  eTaskM = eTaskM,
                  eLoc = eLoc,
                  ePayload=ePayload,
                  eLiftIO=eLiftIO,
                  eReturn=eReturn,
                  eClosure=eClosure,
                  eClosureT=eClosureT
                }

isMonad :: Env -> Type -> Bool
isMonad e t
  = t == eProcessM e
    || t == eIO e
    || t == eTaskM e

monadOf :: Env -> Type -> Maybe Type
monadOf e (AppT m _) |  isMonad e m = Just m
monadOf e _ = Nothing

restOf :: Env -> Type -> Type
restOf e (AppT m r ) | isMonad e m = r
restOf e r = r

wrapMonad :: Env -> Type -> Type -> Type
wrapMonad e monad val =
  case monadOf e val of
    Just t | t == monad -> val
    Just n -> AppT monad (restOf e val)
    Nothing -> AppT monad val

getReturns :: Type -> Int -> ([Type],[Type])
getReturns t shift = splitAt ((length arglist - 1) - shift) arglist
  where arglist = getParams t

countReturns :: Type -> Int
countReturns t = length $ getParams t

applyArgs :: Exp -> [Exp] -> Exp
applyArgs f [] = f
applyArgs f (l:r) = applyArgs (AppE f l) r

isArrowType :: Env -> Type -> Bool
isArrowType _ (AppT (AppT ArrowT _) _) = True 
isArrowType e t | (isJust $ monadOf e t) && isArrowType e (restOf e t) = True
isArrowType _ _ = False

generateDecl :: Env -> Name -> Type -> Int -> Q [Dec]
generateDecl e name t shift =
   let
     implName = mkName (nameBase name ++ "__" ++ show shift ++ "__impl") 
     implPlName = mkName (nameBase name ++ "__" ++ show shift ++ "__implPl")
     (params,returns) = getReturns t shift
     topmonad = case monadOf e $ last returns of
                 Just p | p == (eTaskM e) -> eTaskM e
                 _ -> eProcessM e
     lifter :: Exp -> ExpQ
     lifter x = case monadOf e $ putParams returns of
                 Just p | p == topmonad -> return x
                 Just p | p == eIO e -> return $ AppE (eLiftIO e) x
                 _ -> return $ AppE (eReturn e) x
     serialEncoder x = case topmonad of
                 p | p == eTaskM e -> appE [e|serialEncodeA|] x
                 _ -> appE [e|liftIO|] (appE [e|serialEncode|] x)
     serialDecoder x = case topmonad of
                 p | p == eTaskM e -> appE [e|serialDecodeA|] x
                 _ -> appE [e|liftIO|] (appE [e|serialDecode|] x)
     paramnames = map (\x -> 'a' : show x) [1..(length params)]
     paramnamesP = (map (varP . mkName) paramnames)
     paramnamesE = (map (VarE . mkName) paramnames)

     just a = conP (mkName "Prelude.Just") [a]

     impldec = sigD implName (appT (appT arrowT (return (ePayload e))) (return $ wrapMonad e topmonad $ putParams returns))
     impldef = funD implName [clause [varP (mkName "a")]
                 (normalB (doE [bindS (varP (mkName "res")) ((serialDecoder (varE (mkName "a")))),
                                noBindS (caseE (varE (mkName "res"))
                                        [match (just (tupP paramnamesP)) (normalB (lifter (applyArgs (VarE name) paramnamesE))) [],
                                         match wildP (normalB (appE [e|error|] (litE (stringL ("Bad decoding in closure splice of "++nameBase name))))) []])
                                      ]))
                      []]
     implPldec = sigD implPlName (return $ putParams $ [ePayload e,wrapMonad e topmonad (ePayload e)] )
     implPldef = funD implPlName [clause [varP (mkName "a")]
                                         (normalB (doE [bindS (varP (mkName "res")) ( (appE (varE implName) (varE (mkName "a")))),
                                                       noBindS ((serialEncoder (varE (mkName "res")))) ] )) [] ] 
     base1 = [impldec,impldef]
     base2 = if isArrowType e $ putParams returns 
                then []
                else [implPldec,implPldef]
  in do cld <- closureDecs e name t
        sequence $ base1++base2++(map return cld)


generateDecls :: Env -> Name -> Q [Dec]
generateDecls e name = 
   do tr <- getType name
      case tr of
        Nothing -> error "remotable applied to bad name"
        Just (fname,ftype) ->
-- Change the following line to: [0..countReturns ftype - 1]
-- to automatically enable partial closure generators
            liftM concat $ mapM (generateDecl e fname ftype) [0]

generateMetaData :: Env -> [Dec] -> Q [Dec]
generateMetaData e decls = sequence [sig,dec]
  where regDecls [] = []
        regDecls (first:rest) =
           case first of
              SigD named _ -> named : (regDecls rest)
              _ -> regDecls rest
        registryName = (mkName "__remoteCallMetaData")
        paramName = mkName "x"
        sig = sigD registryName [t| RemoteCallMetaData |]
        dec = funD registryName [clause [varP paramName] (normalB (toChain (regDecls decls))) []]
        fqn n = (maybe (loc_module (eLoc e)++".") ((flip (++))".") (nameModule n)) ++ nameBase n
        app2E op l r = appE (appE op l) r
        toChain [] = varE paramName
        toChain [h] = appE (app2E [e|putReg|] (varE h) (litE $ stringL (fqn h))) (varE paramName)
        toChain (h:t) = appE (app2E [e|putReg|] (varE h) (litE $ stringL (fqn h))) (toChain t)           

-- | A compile-time macro to provide easy invocation of closures.
-- To use this, follow the following steps:
--
-- 1. First, enable Template Haskell in the module:
--
--   > {-# LANGUAGE TemplateHaskell #-}
--   > module Main where
--   > import Remote.Call (remotable)
--   >    ...
--
-- 2. Define your functions normally. Restrictions: function's type signature must be explicitly declared; no polymorphism; all parameters must implement Serializable; return value must be pure, or in one of the 'ProcessM', 'TaskM', or 'IO' monads; probably other restrictions as well.
--
--   > greet :: String -> ProcessM ()
--   > greet name = say ("Hello, "++name)
--   > badFib :: Integer -> Integer
--   > badFib 0 = 1
--   > badFib 1 = 1
--   > badFib n = badFib (n-1) + badFib (n-2)
--
-- 3. Use the 'remotable' function to automagically generate stubs and closure generators for your functions:
--
--   > $( remotable ['greet, 'badFib] )
--
--   'remotable' may be used only once per module.
--
-- 4. When you call 'remoteInit' (usually the first thing in your program), 
-- be sure to give it the automagically generated function lookup tables
-- from all modules that use 'remotable':
--
--   > main = remoteInit (Just "config") [Main.__remoteCallMetaData, OtherModule.__remoteCallMetaData] initialProcess
--
-- 5. Now you can invoke your functions remotely. When a function expects a closure, give it the name
-- of the generated closure, rather than the name of the original function. If the function takes parameters,
-- so will the closure. To start the @greet@ function on @someNode@:
--
--   > spawn someNode (greet__closure "John Baptist")
--
-- Note that we say @greet__closure@ rather than just @greet@. If you prefer, you can use 'mkClosure' instead, i.e. @$(mkClosure 'greet)@, which will expand to @greet__closure@. To calculate a Fibonacci number remotely:
--
-- > val <- callRemotePure someNode (badFib__closure 5)
remotable :: [Name] -> Q [Dec]
remotable names =
<<<<<<< HEAD
   do env <- makeEnv
      newDecls <- liftM concat $ mapM (generateDecls env) names
      lookup <- generateMetaData env newDecls
      return $ newDecls ++ lookup

=======
    do info <- liftM concat $ mapM getType names 
       loc <- location
       declGen <- mapM (makeDec loc) info
       decs <- sequence $ concat (map fst declGen)
       let outnames = concat $ map snd declGen
       regs <- sequence $ makeReg loc outnames
       return $ decs ++ regs
    where makeReg loc names' = 
              let
                      mkentry = [e| putReg |]
                      regtype = [t| RemoteCallMetaData |]
                      registryName = (mkName "__remoteCallMetaData")
                      reasonableNameModule name = maybe (loc_module loc++".") ((flip (++))".") (nameModule name)
                      app2E op l r = appE (appE op l) r
                      param = mkName "x"
                      applies [] = varE param
                      applies [h] = appE (app2E mkentry (varE h) (litE $ stringL (reasonableNameModule h++nameBase h))) (varE param)
                      applies (h:t) = appE (app2E mkentry (varE h) (litE $ stringL (reasonableNameModule h++nameBase h))) (applies t)
                      bodyq = normalB (applies names')
                      sig = sigD registryName regtype
                      dec = funD registryName [clause [varP param] bodyq []]
               in [sig,dec]
          makeDec loc (aname,atype) =
              do payload <- [t| Payload |]
                 ttprocessm <- [t| ProcessM |]
                 tttaskm <- [t| TaskM |]
                 ttclosure <- [t| Closure |]
                 ttio <- [t| IO |]
                 return $ let
                    implName = mkName (nameBase aname ++ "__impl") 
                    implPlName = mkName (nameBase aname ++ "__implPl")
                    implFqn = loc_module loc ++"." ++ nameBase aname ++ "__impl"
                    closureName = mkName (nameBase aname ++ "__closure")
                    paramnames = map (\x -> 'a' : show x) [1..(length (init arglist))]
                    paramnamesP = (map (varP . mkName) paramnames)
                    paramnamesE = (map (varE . mkName) paramnames)
                    closurearglist = init arglist ++ [processmtoclosure (last arglist)]
                    implarglist = payload : [toPayload (last arglist)]
                    toProcessM a = (AppT ttprocessm a)
                    toPayload x = case funtype of
                                     0 -> case x of
                                           (AppT (ConT n) _) -> (AppT (ConT n) payload)
                                           _ -> toProcessM payload
                                     _ -> toProcessM payload
                    processmtoclosure (AppT mc x) | mc == ttprocessm && isarrow x = AppT ttclosure x
                    processmtoclosure (x) =  (AppT ttclosure x)
                    isarrowful = isarrow $ last arglist
                    isarrow (AppT (AppT ArrowT _) _) = True
                    isarrow (AppT (process) v) 
                        | isarrow v && (process == tttaskm || process == ttprocessm) = True
                    isarrow _ = False
                    applyargs f [] = f
                    applyargs f (l:r) = applyargs (appE f l) r
                    funtype :: Integer
                    funtype = case last arglist of
                                 (AppT (process) _) |  process == ttprocessm -> 0
                                                    |  process == ttio -> 1
                                 _ -> 2
                    just a = conP (mkName "Prelude.Just") [a]
                    errorcall = [e| Prelude.error |]
                    liftio = [e| Control.Monad.Trans.liftIO |]
                    returnf = [e| Prelude.return |]
                    asProcessM x = case funtype of
                                     0 -> x
                                     1 -> case x of
                                            (AppT (ConT _) a) -> AppT ttprocessm a
                                            _ -> AppT ttprocessm x
                                     2 -> AppT ttprocessm x
                    lifter x = case funtype of
                                   0 -> x
                                   1 -> appE liftio x
                                   _ -> appE returnf x
                    decodecall = [e| Remote.Encoding.serialDecode |]
                    encodecallio = [e| Remote.Encoding.serialEncode |]
                    encodecall = [e| Remote.Encoding.serialEncodePure |]
                    closurecall = [e| Remote.Closure.Closure |]
                    closuredec = sigD closureName (return $ putParams closurearglist)
                    closuredef = funD closureName [clause paramnamesP
                                           (normalB (appE (appE closurecall (litE (stringL implFqn))) (appE encodecall (tupE paramnamesE))))
                                           []
                                          ]
                    impldec = sigD implName (appT (appT arrowT (return payload)) (return $ asProcessM $ last arglist))
                    impldef = funD implName [clause [varP (mkName "a")]
                                            (normalB (doE [bindS (varP (mkName "res")) (appE liftio (appE decodecall (varE (mkName "a")))),
                                                          noBindS (caseE (varE (mkName "res"))
                                                                [match (just (tupP paramnamesP)) (normalB (lifter (applyargs (varE aname) paramnamesE))) [],
                                                                 match wildP (normalB (appE (errorcall) (litE (stringL ("Bad decoding in closure splice of "++nameBase aname))))) []])
                                                         ]))
                                            []]
{- UNUSED
                    implPls = if isarrowful then [implPldec,implPldef] else []
-}
                    implPldec = case last arglist of
                                 (AppT ( process) _v) |  process == tttaskm ->
                                      sigD implPlName (return $ putParams $ [payload,(AppT process payload)])
                                 _ -> sigD implPlName (return $ putParams implarglist)
                    implPldef = case last arglist of
                                 (AppT ( process) _) |  process == tttaskm ->
                                      funD implPlName [clause [varP (mkName "a")]
                                                     (normalB (appE [e| remoteCallRectify |] (appE (varE implName) (varE (mkName "a") )))) []
                                           ]
                                 _ -> funD implPlName [clause [varP (mkName "a")]
                                         (normalB (doE [bindS (varP (mkName "res")) ( (appE (varE implName) (varE (mkName "a")))),
                                                       noBindS (appE liftio (appE encodecallio (varE (mkName "res")))) ] )) [] ] 
                    arglist = getParams atype
                  in ([closuredec,closuredef,impldec,impldef]++if not isarrowful then [implPldec,implPldef] else [],
                              [aname,implName]++if not isarrowful then [implPlName] else [])
 
getType :: Name -> Q [(Name, Type)]
>>>>>>> cef191c9
getType name = 
  do info <- reify name
     case info of 
       VarI iname itype _ _ -> return $ Just (iname,itype)
       _ -> return Nothing

putParams :: [Type] -> Type
putParams (afst:lst:[]) = AppT (AppT ArrowT afst) lst
putParams (afst:[]) = afst
putParams (afst:lst) = AppT (AppT ArrowT afst) (putParams lst)
putParams [] = error "Unexpected parameter type in remotable processing"

getParams :: Type -> [Type]
getParams typ = case typ of
                            AppT (AppT ArrowT b) c -> b : getParams c
                            b -> [b]
                                
<|MERGE_RESOLUTION|>--- conflicted
+++ resolved
@@ -15,15 +15,8 @@
 import Data.Maybe (isJust)
 import Remote.Closure (Closure(..))
 import Remote.Process (ProcessM)
-<<<<<<< HEAD
-import Remote.Reg (Lookup,putReg,RemoteCallMetaData)
+import Remote.Reg (putReg,RemoteCallMetaData)
 import Remote.Task (TaskM,serialEncodeA,serialDecodeA)
-=======
-import Remote.Reg (putReg,RemoteCallMetaData)
-import Remote.Task (remoteCallRectify,TaskM)
-
--- TODO this module is the result of months of tiny thoughtless changes and desperately needs a clean-up
->>>>>>> cef191c9
 
 ----------------------------------------------
 -- * Compile-time metadata
@@ -280,123 +273,11 @@
 -- > val <- callRemotePure someNode (badFib__closure 5)
 remotable :: [Name] -> Q [Dec]
 remotable names =
-<<<<<<< HEAD
    do env <- makeEnv
       newDecls <- liftM concat $ mapM (generateDecls env) names
       lookup <- generateMetaData env newDecls
       return $ newDecls ++ lookup
 
-=======
-    do info <- liftM concat $ mapM getType names 
-       loc <- location
-       declGen <- mapM (makeDec loc) info
-       decs <- sequence $ concat (map fst declGen)
-       let outnames = concat $ map snd declGen
-       regs <- sequence $ makeReg loc outnames
-       return $ decs ++ regs
-    where makeReg loc names' = 
-              let
-                      mkentry = [e| putReg |]
-                      regtype = [t| RemoteCallMetaData |]
-                      registryName = (mkName "__remoteCallMetaData")
-                      reasonableNameModule name = maybe (loc_module loc++".") ((flip (++))".") (nameModule name)
-                      app2E op l r = appE (appE op l) r
-                      param = mkName "x"
-                      applies [] = varE param
-                      applies [h] = appE (app2E mkentry (varE h) (litE $ stringL (reasonableNameModule h++nameBase h))) (varE param)
-                      applies (h:t) = appE (app2E mkentry (varE h) (litE $ stringL (reasonableNameModule h++nameBase h))) (applies t)
-                      bodyq = normalB (applies names')
-                      sig = sigD registryName regtype
-                      dec = funD registryName [clause [varP param] bodyq []]
-               in [sig,dec]
-          makeDec loc (aname,atype) =
-              do payload <- [t| Payload |]
-                 ttprocessm <- [t| ProcessM |]
-                 tttaskm <- [t| TaskM |]
-                 ttclosure <- [t| Closure |]
-                 ttio <- [t| IO |]
-                 return $ let
-                    implName = mkName (nameBase aname ++ "__impl") 
-                    implPlName = mkName (nameBase aname ++ "__implPl")
-                    implFqn = loc_module loc ++"." ++ nameBase aname ++ "__impl"
-                    closureName = mkName (nameBase aname ++ "__closure")
-                    paramnames = map (\x -> 'a' : show x) [1..(length (init arglist))]
-                    paramnamesP = (map (varP . mkName) paramnames)
-                    paramnamesE = (map (varE . mkName) paramnames)
-                    closurearglist = init arglist ++ [processmtoclosure (last arglist)]
-                    implarglist = payload : [toPayload (last arglist)]
-                    toProcessM a = (AppT ttprocessm a)
-                    toPayload x = case funtype of
-                                     0 -> case x of
-                                           (AppT (ConT n) _) -> (AppT (ConT n) payload)
-                                           _ -> toProcessM payload
-                                     _ -> toProcessM payload
-                    processmtoclosure (AppT mc x) | mc == ttprocessm && isarrow x = AppT ttclosure x
-                    processmtoclosure (x) =  (AppT ttclosure x)
-                    isarrowful = isarrow $ last arglist
-                    isarrow (AppT (AppT ArrowT _) _) = True
-                    isarrow (AppT (process) v) 
-                        | isarrow v && (process == tttaskm || process == ttprocessm) = True
-                    isarrow _ = False
-                    applyargs f [] = f
-                    applyargs f (l:r) = applyargs (appE f l) r
-                    funtype :: Integer
-                    funtype = case last arglist of
-                                 (AppT (process) _) |  process == ttprocessm -> 0
-                                                    |  process == ttio -> 1
-                                 _ -> 2
-                    just a = conP (mkName "Prelude.Just") [a]
-                    errorcall = [e| Prelude.error |]
-                    liftio = [e| Control.Monad.Trans.liftIO |]
-                    returnf = [e| Prelude.return |]
-                    asProcessM x = case funtype of
-                                     0 -> x
-                                     1 -> case x of
-                                            (AppT (ConT _) a) -> AppT ttprocessm a
-                                            _ -> AppT ttprocessm x
-                                     2 -> AppT ttprocessm x
-                    lifter x = case funtype of
-                                   0 -> x
-                                   1 -> appE liftio x
-                                   _ -> appE returnf x
-                    decodecall = [e| Remote.Encoding.serialDecode |]
-                    encodecallio = [e| Remote.Encoding.serialEncode |]
-                    encodecall = [e| Remote.Encoding.serialEncodePure |]
-                    closurecall = [e| Remote.Closure.Closure |]
-                    closuredec = sigD closureName (return $ putParams closurearglist)
-                    closuredef = funD closureName [clause paramnamesP
-                                           (normalB (appE (appE closurecall (litE (stringL implFqn))) (appE encodecall (tupE paramnamesE))))
-                                           []
-                                          ]
-                    impldec = sigD implName (appT (appT arrowT (return payload)) (return $ asProcessM $ last arglist))
-                    impldef = funD implName [clause [varP (mkName "a")]
-                                            (normalB (doE [bindS (varP (mkName "res")) (appE liftio (appE decodecall (varE (mkName "a")))),
-                                                          noBindS (caseE (varE (mkName "res"))
-                                                                [match (just (tupP paramnamesP)) (normalB (lifter (applyargs (varE aname) paramnamesE))) [],
-                                                                 match wildP (normalB (appE (errorcall) (litE (stringL ("Bad decoding in closure splice of "++nameBase aname))))) []])
-                                                         ]))
-                                            []]
-{- UNUSED
-                    implPls = if isarrowful then [implPldec,implPldef] else []
--}
-                    implPldec = case last arglist of
-                                 (AppT ( process) _v) |  process == tttaskm ->
-                                      sigD implPlName (return $ putParams $ [payload,(AppT process payload)])
-                                 _ -> sigD implPlName (return $ putParams implarglist)
-                    implPldef = case last arglist of
-                                 (AppT ( process) _) |  process == tttaskm ->
-                                      funD implPlName [clause [varP (mkName "a")]
-                                                     (normalB (appE [e| remoteCallRectify |] (appE (varE implName) (varE (mkName "a") )))) []
-                                           ]
-                                 _ -> funD implPlName [clause [varP (mkName "a")]
-                                         (normalB (doE [bindS (varP (mkName "res")) ( (appE (varE implName) (varE (mkName "a")))),
-                                                       noBindS (appE liftio (appE encodecallio (varE (mkName "res")))) ] )) [] ] 
-                    arglist = getParams atype
-                  in ([closuredec,closuredef,impldec,impldef]++if not isarrowful then [implPldec,implPldef] else [],
-                              [aname,implName]++if not isarrowful then [implPlName] else [])
- 
-getType :: Name -> Q [(Name, Type)]
->>>>>>> cef191c9
 getType name = 
   do info <- reify name
      case info of 
